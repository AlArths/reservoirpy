<div align="center">
  <img src="https://github.com/reservoirpy/reservoirpy/raw/master/static/rpy_banner_bw.png"><br>
</div>

![PyPI - Python Version](https://img.shields.io/pypi/pyversions/reservoirpy)
[![PyPI version](https://badge.fury.io/py/reservoirpy.svg)](https://badge.fury.io/py/reservoirpy)
[![Documentation Status](https://readthedocs.org/projects/reservoirpy/badge/?version=latest)](https://reservoirpy.readthedocs.io/en/latest/?badge=latest)
[![Testing](https://github.com/reservoirpy/reservoirpy/actions/workflows/test.yml/badge.svg?branch=master)](https://github.com/reservoirpy/reservoirpy/actions/workflows/test.yml)
[![codecov](https://codecov.io/gh/reservoirpy/reservoirpy/branch/master/graph/badge.svg?token=JC8R1PB5EO)](https://codecov.io/gh/reservoirpy/reservoirpy)

# ReservoirPy (v0.3.1) 🌀🧠
**Simple and flexible code for Reservoir Computing architectures like Echo State Networks (ESN).**


```python
from reservoirpy.nodes import Reservoir, Ridge, Input

data = Input(input_dim=1)
reservoir = Reservoir(100, lr=0.3, sr=1.1)
<<<<<<< HEAD
readout = Ridge(1, ridge=1e-6)
=======
readout   = Ridge(ridge=1e-6)
>>>>>>> 0f2ae3af

esn = data >> reservoir >> readout

forecast = esn.fit(X, y).run(timeseries)
```

ReservoirPy is a simple user-friendly library based on Python scientific modules.
<<<<<<< HEAD
It provides a flexible interface to implement efficient Reservoir Computing (RC)
architectures with a particular focus on Echo State Networks (ESN).
Advanced features of ReservoirPy allow improving computation time efficiency
on a simple laptop compared to basic Python implementation.
Some of its features are: offline and online training, parallel implementation,
sparse matrix computation, fast spectral initialization, etc.
Moreover, graphical tools are included to easily explore hyperparameters
with the help of the hyperopt library.

This library works for Python 3.8 and higher.
=======
It provides a **flexible interface to implement efficient Reservoir Computing** (RC)
architectures with a particular focus on *Echo State Networks* (ESN).
Advanced features of ReservoirPy allow to improve computation time efficiency
on a simple laptop compared to basic Python implementation, with datasets of
any size. 

Some of its features are: **offline and online training**, **parallel implementation**,
**sparse matrix computation**, fast spectral initialization, **advanced learning rules**
(e.g. *Intrinsic Plasticity*) etc. It also makes possible
to **easily create complex architectures with multiple reservoirs** (e.g. *deep reservoirs*), 
readouts, and **complex feedback loops**.
Moreover, graphical tools are included to **easily explore hyperparameters**
with the help of the *hyperopt* library.
Finally, it includes several tutorials exploring exotic architectures
and examples of scientific papers reproduction.

This library works for **Python 3.8** and higher.
>>>>>>> 0f2ae3af

## Offcial documentation 📖

See [the official ReservoirPy's documentation](https://reservoirpy.readthedocs.io/en/latest/?badge=latest)
to learn more about the main features of ReservoirPy, its API and the installation process. Or you can access directly the [User Guide with tutorials](https://reservoirpy.readthedocs.io/en/latest/user_guide/index.html#user-guide).

## Installation

To install it, use one of the following command:

```bash
pip install reservoirpy
```

or

```bash
pip install reservoirpy==0.3.0
```

If you want to use the previous version 0.2.4, you can install ReservoirPy using:

```bash
pip install reservoirpy==0.2.4
```

If you want to enable the `hyper` package and its hyperparameter optimization helpers using
[hyperopt](http://hyperopt.github.io/hyperopt/), use:

```bash
pip install reservoirpy[hyper]
```

## Quick try ⚡

### An example on Chaotic timeseries prediction (MackeyGlass)

**Step 1: Load the dataset**

ReservoirPy comes with some handy data generator able to create synthetic timeseries
for well-known tasks such as Mackey-Glass timeseries forecasting.

```python
from reservoirpy.datasets import mackey_glass

X = mackey_glass(n_timesteps=2000)
```

**Step 2: Create an Echo State Network...**

...or any kind of model you wish to use to solve your task. In this simple
use case, we will try out Echo State Networks (ESNs), one of the
most minimal architecture of Reservoir Computing machines.

An ESN is made of
a *reservoir*, a random recurrent network used to encode our
<<<<<<< HEAD
inputs in a "close-to-chaos" high dimensional space, and a *readout*, a simple
=======
inputs in a high-dimensional (non-linear) space, and a *readout*, a simple
>>>>>>> 0f2ae3af
feed-forward layer of neurons in charge with *reading-out* the desired output from
the activations of the reservoir.
```python
from reservoirpy.nodes import Reservoir, Ridge

reservoir = Reservoir(units=100, lr=0.3, sr=1.25)
readout = Ridge(output_dim=1, ridge=1e-5)
```

We here obtain a reservoir with 100 neurons, a *spectral radius* of 1.25 and
a *leak rate* of 0.3 (you can learn more about these hyperparameters going through
the tutorial
[Introduction to Reservoir Computing](./tutorials/Introduction%20%20to%20Reservoir%20Computing)).
<<<<<<< HEAD
Our readout is just a layer of one single neuron, that we will next connect to the
reservoir neurons. Note that only the readout layer connections are trained!
=======
Here, our readout layer is just a single unit, that we will receive connections from (all units of) the reservoir.
Note that only the readout layer connections are trained.
>>>>>>> 0f2ae3af
This is one of the cornerstone of all Reservoir Computing techniques. In our
case, we will train these connections using linear regression, with a regularization
coefficient of 10<sup>-5</sup>.

Now, let's connect everything using the `>>` operator.

```python
esn = reservoir >> readout
```

That's it! Next step: fit the readout weights to perform the task we want.
We will train the ESN to make one-step-ahead forecasts of our timeseries.

**Step 3: Fit and run the ESN**

We train our ESN on the first 500 timesteps of the timeseries.

```python
esn.fit(X[:500], X[1:501])
```

Our ESN is now trained and ready to use. Let's run it on the remainder of the timeseries:

```python
predictions = esn.run(X[501:-1])
```

As a shortcut, both operations can be performed in just one line!

```python
predictions = esn.fit(X[:500], X[1:501]).run(X[501:-1])
```

Let's now evaluate its performances.

**Step 4: Evaluate the ESN**

```python
from reservoirpy.observables import rmse, rsquare
<<<<<<< HEAD

print("RMSE:", rmse(X[502:], predictions), "R^2 score:", rsquare(X[502:], predictions))
=======
print("RMSE:", rmse(X[502:], predictions),
      "R^2 score:", rsquare(X[502:], predictions))
>>>>>>> 0f2ae3af
```

Run and analyse this simple file (in the "tutorials/Simple Examples with Mackey-Glass" folder) to see a complete example of timeseries prediction with ESNs:
- simple_example_MackeyGlass.py (using the ESN class)

    ```bash
    python simple_example_MackeyGlass.py
    ```


<<<<<<< HEAD
    ```bash
    python minimalESN_MackeyGlass.py
    ```

If you have some issues testing some examples, have a look at the [extended packages requirements in readthedocs](https://reservoirpy.readthedocs.io/en/latest/installation.html#additional-dependencies-and-requirements).

## Examples and tutorials 🎓
=======
If you have some issues testing some examples, have a look at the [extended packages requirements in readthedocs](https://reservoirpy.readthedocs.io/en/latest/developer_guide/advanced_install.html?highlight=requirements#additional-dependencies-and-requirements).

## More examples and tutorials 🎓
>>>>>>> 0f2ae3af

[Go to the tutorial folder](./tutorials/) for tutorials in Jupyter Notebooks.

[Go to the examples folder](./examples/) for examples and papers with codes, also in Jupyter Notebooks.

## Paper with tutorials
Tutorial on ReservoirPy can be found in this [Paper (Trouvain et al. 2020)](https://hal.inria.fr/hal-02595026).

## Explore Hyper-Parameters with Hyperopt
A quick tutorial on how to explore hyperparameters with ReservoirPy and Hyperopt can be found in this [paper (Trouvain et al. 2020)](https://hal.inria.fr/hal-02595026).

Take a look at our **advices and our method to explore hyperparameters** for reservoirs in our [recent paper: (Hinaut et al 2021)](https://hal.inria.fr/hal-03203318/) [HTML](https://link.springer.com/chapter/10.1007/978-3-030-86383-8_7) [HAL](https://hal.inria.fr/hal-03203318)

[Turorial and Jupyter Notebook for hyper-parameter exploration](./examples/Optimization%20of%20hyperparameters)

More info on hyperopt: [Official website](http://hyperopt.github.io/hyperopt/)

## Papers and projects using ReservoirPy
- Trouvain & Hinaut (2021) Canary Song Decoder: Transduction and Implicit Segmentation with ESNs and LTSMs. ICANN 2021 [HTML](https://link.springer.com/chapter/10.1007/978-3-030-86383-8_6) [HAL](https://hal.inria.fr/hal-03203374) [PDF](https://hal.inria.fr/hal-03203374/document)
- Pagliarini et al. (2021) Canary Vocal Sensorimotor Model with RNN Decoder and Low-dimensional GAN Generator. ICDL 2021. [HTML](https://ieeexplore.ieee.org/abstract/document/9515607?casa_token=QbpNhxjtfFQAAAAA:3klJ9jDfA0EEbckAdPFeyfIwQf5qEicaKS-U94aIIqf2q5xkX74gWJcm3w9zxYy9SYOC49mQt6vF)
- Pagliarini et al. (2021) What does the Canary Say? Low-Dimensional GAN Applied to Birdsong. HAL preprint. [HAL](https://hal.inria.fr/hal-03244723/) [PDF](https://hal.inria.fr/hal-03244723/document)
- Which Hype for My New Task? Hints and Random Search for Echo State Networks Hyperparameters. ICANN 2021 [HTML](https://link.springer.com/chapter/10.1007/978-3-030-86383-8_7) [HAL](https://hal.inria.fr/hal-03203318) [PDF](https://hal.inria.fr/hal-03203318)



## Cite
Trouvain, N., Pedrelli, L., Dinh, T. T., Hinaut, X. (2020) Reservoirpy: an efficient and user-friendly library to design echo state networks. In International Conference on Artificial Neural Networks (pp. 494-505). Springer, Cham. [HTML](https://link.springer.com/chapter/10.1007/978-3-030-61616-8_40) [HAL](https://hal.inria.fr/hal-02595026) [PDF](https://hal.inria.fr/hal-02595026/document)<|MERGE_RESOLUTION|>--- conflicted
+++ resolved
@@ -17,11 +17,7 @@
 
 data = Input(input_dim=1)
 reservoir = Reservoir(100, lr=0.3, sr=1.1)
-<<<<<<< HEAD
-readout = Ridge(1, ridge=1e-6)
-=======
 readout   = Ridge(ridge=1e-6)
->>>>>>> 0f2ae3af
 
 esn = data >> reservoir >> readout
 
@@ -29,18 +25,6 @@
 ```
 
 ReservoirPy is a simple user-friendly library based on Python scientific modules.
-<<<<<<< HEAD
-It provides a flexible interface to implement efficient Reservoir Computing (RC)
-architectures with a particular focus on Echo State Networks (ESN).
-Advanced features of ReservoirPy allow improving computation time efficiency
-on a simple laptop compared to basic Python implementation.
-Some of its features are: offline and online training, parallel implementation,
-sparse matrix computation, fast spectral initialization, etc.
-Moreover, graphical tools are included to easily explore hyperparameters
-with the help of the hyperopt library.
-
-This library works for Python 3.8 and higher.
-=======
 It provides a **flexible interface to implement efficient Reservoir Computing** (RC)
 architectures with a particular focus on *Echo State Networks* (ESN).
 Advanced features of ReservoirPy allow to improve computation time efficiency
@@ -58,7 +42,7 @@
 and examples of scientific papers reproduction.
 
 This library works for **Python 3.8** and higher.
->>>>>>> 0f2ae3af
+
 
 ## Offcial documentation 📖
 
@@ -115,11 +99,7 @@
 
 An ESN is made of
 a *reservoir*, a random recurrent network used to encode our
-<<<<<<< HEAD
-inputs in a "close-to-chaos" high dimensional space, and a *readout*, a simple
-=======
 inputs in a high-dimensional (non-linear) space, and a *readout*, a simple
->>>>>>> 0f2ae3af
 feed-forward layer of neurons in charge with *reading-out* the desired output from
 the activations of the reservoir.
 ```python
@@ -132,14 +112,9 @@
 We here obtain a reservoir with 100 neurons, a *spectral radius* of 1.25 and
 a *leak rate* of 0.3 (you can learn more about these hyperparameters going through
 the tutorial
-[Introduction to Reservoir Computing](./tutorials/Introduction%20%20to%20Reservoir%20Computing)).
-<<<<<<< HEAD
-Our readout is just a layer of one single neuron, that we will next connect to the
-reservoir neurons. Note that only the readout layer connections are trained!
-=======
+[Understand and optimize hyperparameters](./tutorials/4-Understand_and_optimize_hyperparameters.ipynb)).
 Here, our readout layer is just a single unit, that we will receive connections from (all units of) the reservoir.
 Note that only the readout layer connections are trained.
->>>>>>> 0f2ae3af
 This is one of the cornerstone of all Reservoir Computing techniques. In our
 case, we will train these connections using linear regression, with a regularization
 coefficient of 10<sup>-5</sup>.
@@ -179,13 +154,8 @@
 
 ```python
 from reservoirpy.observables import rmse, rsquare
-<<<<<<< HEAD
-
-print("RMSE:", rmse(X[502:], predictions), "R^2 score:", rsquare(X[502:], predictions))
-=======
 print("RMSE:", rmse(X[502:], predictions),
       "R^2 score:", rsquare(X[502:], predictions))
->>>>>>> 0f2ae3af
 ```
 
 Run and analyse this simple file (in the "tutorials/Simple Examples with Mackey-Glass" folder) to see a complete example of timeseries prediction with ESNs:
@@ -195,20 +165,9 @@
     python simple_example_MackeyGlass.py
     ```
 
-
-<<<<<<< HEAD
-    ```bash
-    python minimalESN_MackeyGlass.py
-    ```
-
-If you have some issues testing some examples, have a look at the [extended packages requirements in readthedocs](https://reservoirpy.readthedocs.io/en/latest/installation.html#additional-dependencies-and-requirements).
-
-## Examples and tutorials 🎓
-=======
 If you have some issues testing some examples, have a look at the [extended packages requirements in readthedocs](https://reservoirpy.readthedocs.io/en/latest/developer_guide/advanced_install.html?highlight=requirements#additional-dependencies-and-requirements).
 
 ## More examples and tutorials 🎓
->>>>>>> 0f2ae3af
 
 [Go to the tutorial folder](./tutorials/) for tutorials in Jupyter Notebooks.
 
@@ -222,7 +181,7 @@
 
 Take a look at our **advices and our method to explore hyperparameters** for reservoirs in our [recent paper: (Hinaut et al 2021)](https://hal.inria.fr/hal-03203318/) [HTML](https://link.springer.com/chapter/10.1007/978-3-030-86383-8_7) [HAL](https://hal.inria.fr/hal-03203318)
 
-[Turorial and Jupyter Notebook for hyper-parameter exploration](./examples/Optimization%20of%20hyperparameters)
+[Turorial and Jupyter Notebook for hyper-parameter exploration](./tutorials/4-Understand_and_optimize_hyperparameters.ipynb)
 
 More info on hyperopt: [Official website](http://hyperopt.github.io/hyperopt/)
 
