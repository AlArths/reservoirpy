--- conflicted
+++ resolved
@@ -42,19 +42,8 @@
 
 ## Installation
 
-<<<<<<< HEAD
-You can install ReservoirPy using `pip`:
-
-```bash
-pip install reservoirpy
-```
-
-:warning: **The version currently displayed in the `master` branch is a 
-pre-release of ReservoirPy** :warning:
-=======
 ⚠️ **The version currently displayed in the `master` branch is a 
 pre-release of ReservoirPy** ⚠️
->>>>>>> 2476ee63
 
 Recommended: use Python 3.8 and not higher versions.
 
@@ -70,17 +59,14 @@
 pip install reservoirpy==0.3.0b2
 ```
 
-<<<<<<< HEAD
-## Quick try :zap:
-=======
 If you want to use the previous version 0.2.4 (stable), you can install ReservoirPy using:
 
 ```bash
 pip install reservoirpy
 ```
 
-## Quick try ⚡
->>>>>>> 2476ee63
+## Quick try :zap:
+
 ### An example on Chaotic timeseries prediction (MackeyGlass)
 
 **Step 1: Load the dataset**
