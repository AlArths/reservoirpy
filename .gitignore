--- conflicted
+++ resolved
@@ -4,13 +4,9 @@
 
 # VScode
 .vscode/
-.idea/
-<<<<<<< HEAD
 
 # Pycharm
 .idea/
-=======
->>>>>>> fb810f9e
 
 # Byte-compiled / optimized / DLL files
 __pycache__/
